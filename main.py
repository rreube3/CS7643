--- conflicted
+++ resolved
@@ -123,16 +123,13 @@
     parser.add_argument('--loss-function', nargs=1,
                         choices=['BCEWithLogitsLoss', 'CrossEntropyLoss', 'DiceLoss', 'DiceBCELoss'])
     parser.add_argument('--dropout', default=0.2, type=float, help='dropout percent used in Unet Encoder')
-<<<<<<< HEAD
     parser.add_argument('--unet-layers', default=None, type=str, help='Layer sizes for the U-Net as a string l1-l2-l3-...-ln')
-=======
     parser.add_argument('--scheduler', nargs=1, default='Fixed',
                         choices=['Fixed', 'CosineAnnealing', 'ReduceOnPlateau'])
     parser.add_argument('--anneal_tmax', default=10, type=int,
                         help='Cosine Annealing: Maximum number of iterations for cosine annealing')
     parser.add_argument('--anneal_eta', default=0, type=float,
                         help='Cosine Annealing: Minimum learning rate. Default: 0')
->>>>>>> e4268225
     
     args = parser.parse_args()
 
