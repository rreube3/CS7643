--- conflicted
+++ resolved
@@ -1,74 +1,14 @@
 import argparse
 import torch
 import os
-<<<<<<< HEAD
 from pathlib import Path
+import matplotlib.pyplot as plt
 from tqdm import tqdm
 
+from model.metrics import Metrics
 from model.unet import Unet, DEFAULT_UNET_LAYERS
 from model.dice_loss import DiceLoss, DiceBCELoss
 from datasets.dataset import RetinaSegmentationDataset
-=======
-import pickle
-import torchvision.transforms as transforms
-import matplotlib.pyplot as plt
-from torch.utils.data import Dataset
-from typing import List
-from pathlib import Path
-from tqdm import tqdm
-
-
-from img_transform.transforms import EyeMaskCustomTransform, EyeDatasetCustomTransform
-from model.metrics import Metrics
-from model.unet import Unet, DEFAULT_UNET_LAYERS
-from model.dice_loss import DiceLoss, DiceBCELoss
-
-# python main.py --rootdir A:\DATA_4D_Patches\DATA_4D_Patches\ --workers 8 --epochs 5 --loss-function BCEWithLogitsLoss
-
-
-IMG_TRANSFORMS = transforms.Compose([
-    transforms.ToTensor(),
-    EyeDatasetCustomTransform(mask_threshold=0.25),
-])
-
-
-LBL_TRANSFORMS = transforms.Compose([
-    transforms.ToTensor(),
-    EyeMaskCustomTransform(mask_threshold=0.25),
-])
-
-
-class RetinaSegmentationDataset(Dataset):
-    def __init__(self, rootdir: str,
-                 basenames: List,
-                 img_transforms: torch.nn.Module = IMG_TRANSFORMS,
-                 lbl_transforms: torch.nn.Module = LBL_TRANSFORMS):
-        self._rootdir = rootdir
-        self._basenames = basenames
-        self._img_transforms = img_transforms
-        self._lbl_transforms = lbl_transforms
-        
-    def __len__(self) -> int:
-        return len(self._basenames)
-    
-    def __getitem__(self, index: int) -> (torch.Tensor, torch.Tensor):
-        img_path = os.path.join(self._rootdir, "images", self._basenames[index])
-        lbl_path = os.path.join(self._rootdir, "labels", self._basenames[index])
-        
-        with open(img_path, "rb") as f:
-            img = pickle.load(f)
-            # Apply the transforms for the image
-            img = self._img_transforms(img)
-            
-        #'''
-        with open(lbl_path, "rb") as f:
-            lbl = pickle.load(f)
-            # Apply the transforms for the labels
-            lbl = self._lbl_transforms(lbl)
-        #'''
-            
-        return img, lbl
->>>>>>> 53da1b61
 
 
 def train_model(model, dataloader, criterion, optimizer, device):
